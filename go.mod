--- conflicted
+++ resolved
@@ -1,10 +1,6 @@
 module github.com/ribbybibby/s3_exporter
 
-<<<<<<< HEAD
-go 1.14
-=======
 go 1.15
->>>>>>> 4ecf1c12
 
 require (
 	github.com/aws/aws-sdk-go v1.35.9
